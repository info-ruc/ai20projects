# Human Eye Project

<<<<<<< HEAD
The *stage1.pdf* is the first project report submitted on October 30th and the *stage2.pdf* is the second report submitted on November 28th. These two reports are accomplished together by Chenyang Zhang and Danqi Guo.

The *src* folder contains source code of our models.
=======
The *2018202067-1.pdf* is the first project report submitted on October 30th 

The *2018202067-2.pdf* is the second report submitted on November 28th. 

The *2018202067-3.pdf* is the final report submitted on December 18th.

These three reports are accomplished together by Chenyang Zhang and Danqi Guo.

The *src* folder contains source code of our models. The description of the source code is presented in the README.md inside the folder.
>>>>>>> 37438f19
<|MERGE_RESOLUTION|>--- conflicted
+++ resolved
@@ -1,10 +1,5 @@
 # Human Eye Project
 
-<<<<<<< HEAD
-The *stage1.pdf* is the first project report submitted on October 30th and the *stage2.pdf* is the second report submitted on November 28th. These two reports are accomplished together by Chenyang Zhang and Danqi Guo.
-
-The *src* folder contains source code of our models.
-=======
 The *2018202067-1.pdf* is the first project report submitted on October 30th 
 
 The *2018202067-2.pdf* is the second report submitted on November 28th. 
@@ -13,5 +8,4 @@
 
 These three reports are accomplished together by Chenyang Zhang and Danqi Guo.
 
-The *src* folder contains source code of our models. The description of the source code is presented in the README.md inside the folder.
->>>>>>> 37438f19
+The *src* folder contains source code of our models. The description of the source code is presented in the README.md inside the folder.